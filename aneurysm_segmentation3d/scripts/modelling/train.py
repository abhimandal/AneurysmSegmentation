import os, sys
import glob
import torch
import pyvista as pv
import pandas as pd
import numpy as np
import shutil
import warnings
<<<<<<< HEAD
=======

warnings.filterwarnings("ignore")
>>>>>>> e0585596

warnings.filterwarnings("ignore")
sys.path.append(os.getcwd())

from omegaconf import OmegaConf
from torch.utils.data import Dataset
from torch_points3d.core.common_modules.base_modules import (
    MultiHeadClassifier,
)

# Own Libs
from aneurysm_segmentation3d.scripts.data import AneurysmDataset
from aneurysm_segmentation3d.scripts.modelling.model import (
    PartSegKPConv,
)
from aneurysm_segmentation3d.scripts.modelling.trainer import Trainer


if sys.platform != "linux":
    ############################# WINDOWS PATHS #############################
    BASE_DIR = "D:\\Workspace\\Python\AneurysmSegmentation\\aneurysm_segmentation3d"
    CONF_DIR = os.path.join(
        BASE_DIR, "scripts\\data\conf\\conf_base.yaml"
    )
    DATAROOT = os.path.join(BASE_DIR, "datasets\\data")
    PROCESSED_DIR = os.listdir(
        os.path.join(DATAROOT, "aneurysm\\processed")
    )

    # Copy Dataset file - for ModelCheckpoint reconstruction
    SRC_DATA_PY = os.path.join(
        BASE_DIR, "scripts\\data\\AneurysmDataset.py"
    )
    DST_DATA_PY = "C:\\Users\\abhil\\anaconda3\\envs\\kpconv\\lib\\site-packages\\torch_points3d\\datasets\\segmentation"
    shutil.copy(SRC_DATA_PY, DST_DATA_PY)
else:
    ############################# LINUX PATHS #############################
    BASE_DIR = "/workspace/Storage_fast/AneurysmSegmentation/aneurysm_segmentation3d"
    CONF_DIR = os.path.join(
        BASE_DIR, "scripts/data/conf/conf_base.yaml"
    )
    DATAROOT = os.path.join(BASE_DIR, "datasets/data")
    PROCESSED_DIR = os.listdir(
        os.path.join(DATAROOT, "aneurysm/processed")
    )

    # Copy Dataset file - for ModelCheckpoint reconstruction
    SRC_DATA_PY = os.path.join(
        BASE_DIR, "scripts/data/AneurysmDataset.py"
    )
    DST_DATA_PY = "/opt/conda/envs/torchpoint/lib/python3.7/site-packages/torch_points3d/datasets/segmentation"
    shutil.copy(SRC_DATA_PY, DST_DATA_PY)
<<<<<<< HEAD
=======

>>>>>>> e0585596

NUM_WORKERS = 0
BATCH_SIZE = 3
PARTS_TO_SEGMENT = 5
DELETE_OLD_FILES = False

# Load Config file
params = OmegaConf.load(CONF_DIR)
params.dataroot = DATAROOT
params.parts_to_segment = PARTS_TO_SEGMENT

# create category counts
category_to_seg = {"aneur": np.arange(PARTS_TO_SEGMENT)}

# Delete older files
files = glob.glob(DATAROOT)
if DELETE_OLD_FILES:
    for f in files:
        os.remove(f)
    print("Finished deleting older processed files")


# Create Dataset

# NOTE: Since creating new processed file, throws error, exit and run again.
# If the files are already exit for a given config inside the "processed" dir,
# then the files are loaded.

if (len(PROCESSED_DIR)) == 0:
    # Create Dataset
    dataset = AneurysmDataset.AneurysmDataset(params)

    print(
        "\n",
        "*" * 20,
        "Finished creating fresh processed dataset files.",
        "Exiting. Please run the script again",
        "*" * 20,
    )

    # to avoid multiprocessing error, run exit and run the script again
    sys.exit()
else:
    # Create Dataset
    dataset = AneurysmDataset.AneurysmDataset(params)

# Create the Model
model = PartSegKPConv(
    dataset.class_to_segments,
    input_nc=dataset.train_dataset[1].x.shape[1] - 1,
)


if __name__ == "__main__":

    # Create dataloaders
    dataset.create_dataloaders(
        model,
        batch_size=BATCH_SIZE,
        num_workers=NUM_WORKERS,
        shuffle=True,
        precompute_multi_scale=True,
    )
    # sample = next(iter(dataset.train_dataloader))

    trainer = Trainer(
        model, dataset, num_epoch=4, device=torch.device("cuda")
    )
    trainer.fit()<|MERGE_RESOLUTION|>--- conflicted
+++ resolved
@@ -6,11 +6,6 @@
 import numpy as np
 import shutil
 import warnings
-<<<<<<< HEAD
-=======
-
-warnings.filterwarnings("ignore")
->>>>>>> e0585596
 
 warnings.filterwarnings("ignore")
 sys.path.append(os.getcwd())
@@ -63,10 +58,6 @@
     )
     DST_DATA_PY = "/opt/conda/envs/torchpoint/lib/python3.7/site-packages/torch_points3d/datasets/segmentation"
     shutil.copy(SRC_DATA_PY, DST_DATA_PY)
-<<<<<<< HEAD
-=======
-
->>>>>>> e0585596
 
 NUM_WORKERS = 0
 BATCH_SIZE = 3
